"""
Manages the regional data cache and initialisation process
"""

# =============================================================================
# Constants and Configuration
# =============================================================================

const REGIONAL_DATA_CACHE_FILENAME = "regional_cache_v2.dat"

# GLOBAL variable to store regional data cache
REGIONAL_DATA::OptionalValue{ReefGuide.RegionalData} = nothing

# =============================================================================
# Cache management
# =============================================================================

"""
Check if regional data exists in memory cache.

# Returns
`RegionalData` if available in memory, `nothing` otherwise.
"""
function check_existing_regional_data_from_memory()::OptionalValue{ReefGuide.RegionalData}
    global REGIONAL_DATA
    if !isnothing(REGIONAL_DATA)
        @debug "Regional data found in memory cache"
        return REGIONAL_DATA
    end
    @debug "No regional data in memory cache"
    return nothing
end

"""
Check if regional data cache exists on disk and attempt to load it.

# Arguments
- `cache_path::String` : Directory where cache files are stored

# Returns
`RegionalData` if successfully loaded from disk, `nothing` otherwise.
"""
function check_existing_regional_data_from_disk(;
    cache_path::String
)::OptionalValue{ReefGuide.RegionalData}
    # Construct cache file path
    reg_cache_filename = joinpath(cache_path, REGIONAL_DATA_CACHE_FILENAME)

    if isfile(reg_cache_filename)
        @info "Loading regional data from disk cache" cache_file = reg_cache_filename
        try
            data = deserialize(reg_cache_filename)
            @info "Successfully loaded regional data from disk cache"
            return data
        catch err
            @warn "Failed to deserialize regional data cache - removing corrupted file" cache_file =
                reg_cache_filename error = err
            # Remove corrupted cache file
            rm(reg_cache_filename)
        end
    else
        @debug "No disk cache file found" expected_path = reg_cache_filename
    end

    # No cache available or load failed
    return nothing
end

"""
Initialize regional data with caching support.

Attempts to load from memory cache, then disk cache, before falling back
to full data initialization. Handles cache invalidation and saves new data to disk.

# Arguments
- `data_path::String` : Path to the regional data source files
- `cache_path::String` : Directory where cache files are stored
- `force_cache_invalidation::Bool` : If true, bypass all caches and reload data
"""
function initialize_data_with_cache(;
    data_path::String, cache_path::String, force_cache_invalidation::Bool=false
)
    @info "Initializing regional data with caching" force_cache_invalidation data_path cache_path

    # Access global cache variable
    global REGIONAL_DATA

    if !force_cache_invalidation
        # Try memory cache first (fastest)
        local_data = check_existing_regional_data_from_memory()
        if !isnothing(local_data)
            REGIONAL_DATA = local_data
            return nothing
        end
    else
        @info "Cache invalidation forced - reloading from source files"
    end

    # No cache available or forced invalidation - load from source
    # and update global cache
    @info "Loading regional data from source files (no cache available)"
<<<<<<< HEAD
    REGIONAL_DATA = ReefGuide.initialize_data(;
        data_source_directory=data_path,
        # Disable regional data loading
        handle_regions=false
    )
=======
    REGIONAL_DATA = ReefGuide.initialize_data(data_path)
>>>>>>> 8c53a984

    return nothing
end

"""
Get regional data with automatic cache management.

Primary interface for accessing regional data. Handles initialization
and caching automatically.

NOTE: does not by default initialise any regional data.

# Arguments
- `data_path::String` : Path to the regional data source files
- `cache_path::String` : Directory where cache files are stored

# Returns
`ReefGuide.RegionalData` struct containing regional info.
"""
function setup_shared_regional_data(;
    data_path::String, cache_path::String
)::ReefGuide.RegionalData
    @debug "Getting regional data with automatic cache management" data_path cache_path

    # Ensure data is loaded (with caching)
    ts = @elapsed initialize_data_with_cache(; data_path=data_path, cache_path=cache_path)
    @info "Took $(ts) seconds to initialize"

    # Return cached data
    return REGIONAL_DATA
end

"""
Dispels regional dictionary, then loads and sets up a specific region in the
data dictionary

# Arguments
- `data_path::String` : Path to the regional data source files
- `region_id` : The region to load up

# Returns
`ReefGuide.RegionalData` struct containing regional info.
"""
function prepare_target_regional_data(;
    data_path::String,
    region_id::String
)::ReefGuide.RegionalData
    # Access global cache variable
    global REGIONAL_DATA

    # Check if we already have the loaded region - great success!
    if haskey(REGIONAL_DATA.regions, region_id)
        @info "Region $region_id already loaded in memory cache - skipping load"
        return REGIONAL_DATA
    end

    # Dispel all old data
    empty!(REGIONAL_DATA.regions)

    # Build the new entry into dict
    try
        REGIONAL_DATA.regions[region_id] = ReefGuide.load_target_region(;
            data_source_directory=data_path,
            region_id=region_id
        )
    catch
        @error "Failed to setup regional data dictionary" region_id = region_metadata.id error =
            e
        rethrow(e)
    end

    # Return updated in-memory cache
    return REGIONAL_DATA
end<|MERGE_RESOLUTION|>--- conflicted
+++ resolved
@@ -99,15 +99,11 @@
     # No cache available or forced invalidation - load from source
     # and update global cache
     @info "Loading regional data from source files (no cache available)"
-<<<<<<< HEAD
     REGIONAL_DATA = ReefGuide.initialize_data(;
         data_source_directory=data_path,
         # Disable regional data loading
         handle_regions=false
     )
-=======
-    REGIONAL_DATA = ReefGuide.initialize_data(data_path)
->>>>>>> 8c53a984
 
     return nothing
 end
