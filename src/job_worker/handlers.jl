--- conflicted
+++ resolved
@@ -497,20 +497,6 @@
 )::DataSpecificationUpdateOutput
     @info "Initiating data specification update task"
 
-<<<<<<< HEAD
-=======
-    @info "Forcing recreation of regional data given request for spec reload"
-    regional_data = ReefGuide.initialize_data(context.data_path)
-    @info "Done setting up regional data"
-
-    # Access global cache variable and update it
-    global REGIONAL_DATA
-    @info "Updating in memory cache for future use given data spec reload"
-    REGIONAL_DATA = regional_data
-
-    @info "Processing regional criteria data for API update"
-
->>>>>>> 8c53a984
     # Build the data specification payload from regional data
     payload = build_data_specification_payload(context.data_path)
 
